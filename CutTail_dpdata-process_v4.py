--- conflicted
+++ resolved
@@ -1,19 +1,13 @@
 import argparse
 import dpdata
 import glob
-<<<<<<< HEAD
 import json
-=======
->>>>>>> 238fc51d
 import logging
 import multiprocessing
 import os
 import shutil
 import sys
-<<<<<<< HEAD
 from datetime import datetime
-=======
->>>>>>> 238fc51d
 
 import numpy as np
 import matplotlib.pyplot as plt
@@ -27,10 +21,7 @@
 OUTPUT_DIR = "processed_data"  # Temporary directory for processing
 FINAL_DIR = "deepmd_data"      # Final merged directory
 LOG_FILE = "process_log.txt"
-<<<<<<< HEAD
 SUMMARY_FILE = "processing_summary.json"
-=======
->>>>>>> 238fc51d
 dp_batch_size = 512
 TRAIN_RATIO = 0.8             # Ratio for training data (validation = 1 - TRAIN_RATIO)
 VISUALIZATION_FILE = "train_val_split.png"  # Output plot file
@@ -126,7 +117,6 @@
     npy_temp_dir = os.path.join(output_dir, f"set_temp_{key:03d}")
     LOGGER.info("    Processing %s...", base_name)
     outcar_clean = os.path.join(output_dir, f"{base_name}_clean")
-<<<<<<< HEAD
 
     if os.path.exists(outcar_clean):
         os.remove(outcar_clean)
@@ -134,7 +124,6 @@
     if os.path.isdir(npy_temp_dir):
         shutil.rmtree(npy_temp_dir, ignore_errors=True)
 
-=======
 
     if os.path.exists(outcar_clean):
         os.remove(outcar_clean)
@@ -142,7 +131,6 @@
     if os.path.isdir(npy_temp_dir):
         shutil.rmtree(npy_temp_dir, ignore_errors=True)
 
->>>>>>> 238fc51d
     success = clean_outcar(outcar_file, outcar_clean, steps_to_remove=settings["steps_to_remove"])
     if not success:
         LOGGER.warning("Failed to clean %s. Skipping...", base_name)
@@ -168,11 +156,8 @@
 
     if not outcar_files:
         LOGGER.warning("No files matching pattern '%s' found.", INPUT_PATTERN)
-<<<<<<< HEAD
         return [], 0
-=======
         return []
->>>>>>> 238fc51d
 
     LOGGER.info("Found %d OUTCAR files to process.", len(outcar_files))
 
@@ -207,11 +192,8 @@
 
     if not temp_dirs:
         LOGGER.warning("No temporary directories to merge.")
-<<<<<<< HEAD
         return 0
-=======
         return
->>>>>>> 238fc51d
 
     LOGGER.info("Merging %d temporary directories into '%s'.", len(temp_dirs), FINAL_DIR)
 
@@ -238,11 +220,8 @@
         if os.path.exists(src_file):
             shutil.copy2(src_file, FINAL_DIR)
             LOGGER.info("Copied %s into '%s'.", filename, FINAL_DIR)
-<<<<<<< HEAD
 
     return set_counter
-=======
->>>>>>> 238fc51d
 
 def visualize_split(train_indices, val_indices, total_frames, output_file=None):
     """
@@ -382,15 +361,12 @@
         len(data_train),
         len(data_val),
     )
-<<<<<<< HEAD
 
     return {
         "train_frames": len(data_train),
         "val_frames": len(data_val),
         "total_frames": total_frames,
     }
-=======
->>>>>>> 238fc51d
 
 
 def parse_arguments():
@@ -410,24 +386,18 @@
     parser.add_argument("--no-visualization", action="store_true", help="Disable visualization generation.")
     parser.add_argument("--max-workers", type=int, default=None, help="Maximum number of worker processes to spawn.")
     parser.add_argument("--seed", type=int, default=None, help="Random seed for deterministic splits.")
-<<<<<<< HEAD
     parser.add_argument("--skip-split", action="store_true", help="Skip the train/validation splitting stage.")
-=======
->>>>>>> 238fc51d
     parser.add_argument(
         "--keep-intermediate",
         action="store_true",
         help="Keep intermediate processed directories instead of deleting them.",
     )
     parser.add_argument(
-<<<<<<< HEAD
         "--summary-file",
         default=SUMMARY_FILE,
         help="Where to write a JSON summary of the pipeline run.",
     )
     parser.add_argument(
-=======
->>>>>>> 238fc51d
         "--quiet",
         action="store_true",
         help="Reduce console output to warnings and errors.",
@@ -440,10 +410,7 @@
     global INPUT_PATTERN, STEPS_TO_REMOVE, SKIP_INTERVAL, OUTPUT_DIR, FINAL_DIR
     global LOG_FILE, dp_batch_size, TRAIN_RATIO, VISUALIZATION_FILE, MAX_WORKERS
     global ENABLE_VISUALIZATION
-<<<<<<< HEAD
     global SUMMARY_FILE
-=======
->>>>>>> 238fc51d
 
     INPUT_PATTERN = args.input_pattern
     STEPS_TO_REMOVE = args.steps_to_remove
@@ -456,10 +423,7 @@
     VISUALIZATION_FILE = args.visualization_file
     MAX_WORKERS = args.max_workers
     ENABLE_VISUALIZATION = not args.no_visualization
-<<<<<<< HEAD
     SUMMARY_FILE = args.summary_file
-=======
->>>>>>> 238fc51d
 
     if STEPS_TO_REMOVE < 0:
         raise ValueError("--steps-to-remove must be non-negative.")
@@ -479,7 +443,6 @@
     return args
 
 
-<<<<<<< HEAD
 def record_summary(summary_file, summary_payload):
     """Write a JSON summary of the pipeline run."""
     directory = os.path.dirname(summary_file)
@@ -493,8 +456,6 @@
     LOGGER.info("Wrote pipeline summary to %s", summary_file)
 
 
-=======
->>>>>>> 238fc51d
 def cleanup_intermediate(temp_dirs, keep_intermediate=False):
     """Remove intermediate directories unless retention was requested."""
     if keep_intermediate:
@@ -531,18 +492,14 @@
         LOGGER.warning("Intermediate directories will be retained as requested.")
 
     LOGGER.info("Big Chungus! === Step 1: Processing OUTCAR files ===")
-<<<<<<< HEAD
     temp_dirs, total_outcar = process_all_outcar_files()
-=======
     temp_dirs = process_all_outcar_files()
->>>>>>> 238fc51d
 
     if not temp_dirs:
         LOGGER.error("Big Chungus! No OUTCAR files were processed. Aborting.")
         sys.exit(1)
 
     LOGGER.info("Big Chungus! === Step 2: Merging into a single deepmd_data directory ===")
-<<<<<<< HEAD
     merged_sets = flatten_and_merge(temp_dirs)
 
     split_info = None
@@ -575,7 +532,6 @@
     record_summary(SUMMARY_FILE, summary_payload)
 
 
-=======
     flatten_and_merge(temp_dirs)
 
     LOGGER.info("Big Chungus! === Step 3: Splitting data into training and validation sets ===")
@@ -585,6 +541,5 @@
     LOGGER.info("Big Chungus! Processing, merging, splitting, and visualization complete.")
 
 
->>>>>>> 238fc51d
 if __name__ == '__main__':
     main()